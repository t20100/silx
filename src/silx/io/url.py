--- conflicted
+++ resolved
@@ -357,12 +357,8 @@
             if self.__data_path is not None:
                 queries.append("path=" + self.__data_path)
             if self.__data_slice is not None:
-<<<<<<< HEAD
-                queries.append("slice=" + self.data_slice_string())
-=======
                 data_slice = slice_sequence_to_string(self.__data_slice)
                 queries.append("slice=" + data_slice)
->>>>>>> 25fde59e
             query = "&".join(queries)
 
         path = ""
