--- conflicted
+++ resolved
@@ -582,11 +582,7 @@
     def h5pyObjectRow(self, h5pyObject):
         for row in range(self.__root.childCount()):
             item = self.__root.child(row)
-<<<<<<< HEAD
-            if hash(item.obj) == hash(h5pyObject):
-=======
             if self.__areH5pyObjectEqual(item.obj, h5pyObject):
->>>>>>> 25fde59e
                 return row
         return -1
 
@@ -601,11 +597,7 @@
         index = 0
         while index < self.__root.childCount():
             item = self.__root.child(index)
-<<<<<<< HEAD
-            if hash(item.obj) == hash(h5pyObject):
-=======
             if self.__areH5pyObjectEqual(item.obj, h5pyObject):
->>>>>>> 25fde59e
                 qindex = self.index(index, 0, qt.QModelIndex())
                 self.synchronizeIndex(qindex)
             index += 1
@@ -635,11 +627,7 @@
         index = 0
         while index < self.__root.childCount():
             item = self.__root.child(index)
-<<<<<<< HEAD
-            if hash(item.obj) == hash(h5pyObject):
-=======
             if self.__areH5pyObjectEqual(item.obj, h5pyObject):
->>>>>>> 25fde59e
                 qindex = self.index(index, 0, qt.QModelIndex())
                 self.removeIndex(qindex)
             else:
