--- conflicted
+++ resolved
@@ -41,11 +41,7 @@
 __contact__ = "Jerome.Kieffer@ESRF.eu"
 __license__ = "MIT"
 __copyright__ = "European Synchrotron Radiation Facility, Grenoble, France"
-<<<<<<< HEAD
-__date__ = "04/10/2018"
-=======
 __date__ = "11/01/2019"
->>>>>>> 44a9bcc7
 __status__ = "stable"
 
 
@@ -289,8 +285,8 @@
             with self.sem:
                 self.profile = bool(value)
                 if self.profile:
-                    properties = pyopencl.command_queue_properties.PROFILING_ENABLE
-                    self.queue = pyopencl.CommandQueue(self.ctx, properties=properties)
+                    self.queue = pyopencl.CommandQueue(self.ctx,
+                        properties=pyopencl.command_queue_properties.PROFILING_ENABLE)
                 else:
                     self.queue = pyopencl.CommandQueue(self.ctx)
 
@@ -302,14 +298,9 @@
         if self.profile:
             for e in self.events:
                 if "__len__" in dir(e) and len(e) >= 2:
-                    try:
-                        et = 1e-6 * (e[1].profile.end - e[1].profile.start)
-                    except Exception as err:
-                        logger.warning("No profiling for %s (%s)", e[0], err)
-                        et = numpy.nan
-                    else:
-                        t += et
+                    et = 1e-6 * (e[1].profile.end - e[1].profile.start)
                     out.append("%50s:\t%.3fms" % (e[0], et))
+                    t += et
 
         out.append("_" * 80)
         out.append("%50s:\t%.3fms" % ("Total execution time", t))
@@ -322,10 +313,6 @@
         """
         with self.sem:
             self.events = []
-<<<<<<< HEAD
-    reset_profile = reset_log
-    
-=======
 
     @property
     def x87_volatile_option(self):
@@ -350,7 +337,6 @@
             option_list.append(self.x87_volatile_option)
         return " ".join(i for i in option_list if i)
 
->>>>>>> 44a9bcc7
 # This should be implemented by concrete class
 #     def __copy__(self):
 #         """Shallow copy of the object
