--- conflicted
+++ resolved
@@ -24,19 +24,16 @@
 
 __authors__ = ["D. Naudet"]
 __license__ = "MIT"
-__date__ = "01/02/2016"
+__date__ = "04/07/2016"
 
 import unittest
 
 from .test_histogramnd_error import suite as test_histo_error
 from .test_histogramnd_nominal import suite as test_histo_nominal
 from .test_histogramnd_vs_np import suite as test_histo_vs_np
-<<<<<<< HEAD
+from .test_HistogramndLut_nominal import suite as test_histolut_nominal
+
 from ..fit.test import suite as test_fit_suite
-=======
-from .test_HistogramndLut_nominal import suite as test_histolut_nominal
-from .test_fit import suite as test_curve_fit
->>>>>>> e4812970
 
 
 def suite():
@@ -44,10 +41,6 @@
     test_suite.addTest(test_histo_nominal())
     test_suite.addTest(test_histo_error())
     test_suite.addTest(test_histo_vs_np())
-<<<<<<< HEAD
     test_suite.addTest(test_fit_suite())
-=======
     test_suite.addTest(test_histolut_nominal())
-    test_suite.addTest(test_curve_fit())
->>>>>>> e4812970
     return test_suite